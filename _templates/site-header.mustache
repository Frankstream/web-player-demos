--- conflicted
+++ resolved
@@ -12,12 +12,7 @@
       <li><a class="link" href="https://support.jwplayer.com">Support</a></li>
       <li><a class="link" href="https://dashboard.jwplayer.com">Sign-In</a></li>
       <li><a class="link" href="/search/"><img class="search-icon" src="//icons.jwplayer.com/icons/white/search.svg" width="15" /></a></li>
-<<<<<<< HEAD
-      <li><a class="btn md red" href="https://www.jwplayer.com/
-      pricing/?utm_source=developer&utm_medium=CTA&utm_campaign=Developer%20Nav%20Upgrade">Upgrade</a></li>
-=======
       <li><a class="btn md red" href="https://www.jwplayer.com/pricing/?utm_source=developer&utm_medium=CTA&utm_campaign=Developer%20Nav%20Upgrade">Upgrade</a></li>
->>>>>>> 70d6b7b2
     </ul>
   </div>
 </div>