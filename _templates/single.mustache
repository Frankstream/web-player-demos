--- conflicted
+++ resolved
@@ -41,16 +41,12 @@
               <span>| <a href="http://github.com/{{githubUsername}}">GitHub</a></span>
             {{/githubUsername}}
             {{#email}}
-<<<<<<< HEAD
-              <span>| <a href="mailto:{{email}}">Email</a></span>
-=======
               <a class="author-email" href="mailto:{{email}}">
                 <svg version="1.1" id="Layer_1" xmlns="http://www.w3.org/2000/svg" xmlns:xlink="http://www.w3.org/1999/xlink" x="0px" y="0px" width="100px" height="72.2px" viewBox="0 0 100 72.2" enable-background="new 0 0 100 72.2" xml:space="preserve">
                   <path fill-rule="evenodd" clip-rule="evenodd" d="M94.4,72.2H5.6c-3.1,0-5.6-2.5-5.6-5.6V11.1L50,50l50-38.9v55.6
                   C100,69.7,97.5,72.2,94.4,72.2z M0,0h100L50,38.9L0,0z"/>
                 </svg>
               </a>
->>>>>>> f075d7f4
             {{/email}}
           </div>
         {{/author}}
