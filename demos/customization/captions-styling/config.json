--- conflicted
+++ resolved
@@ -1,10 +1,6 @@
 {
   "title": "Captions Styling",
-<<<<<<< HEAD
-  "description": "This example uses the open source jscolor project and the JW Player setCaptions() API to allow users to choose a caption style.",
-=======
   "description": "Use the JW Player styling API to allow your users to change the appearance of their captions.",
->>>>>>> 15a62973
   "license": "Free",
   	"showCode": false,
   	 "apiCalls": [
