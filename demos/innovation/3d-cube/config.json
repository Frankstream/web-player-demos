--- conflicted
+++ resolved
@@ -7,12 +7,7 @@
 		"on('play')", "on('beforePlay')", "setMute()", "getState()", "pause()", "resize()"
 	],
 	"author": {
-<<<<<<< HEAD
-		"name": "JW Player",
-		"githubUsername": "jwplayer"
-=======
 		"name": "Willie Meier",
 		"githubUsername": ""
->>>>>>> 4a8467ac
 	}
 }