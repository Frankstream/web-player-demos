--- conflicted
+++ resolved
@@ -16,13 +16,10 @@
 <script src="//content.jwplatform.com/libraries/DbXZPMBQ.js"></script>
 <div id="vr-player"></div>
 <div id="error"></div>
-<<<<<<< HEAD
 <div id="instructions">
 	<h3>Build your own immersive 360 video experiences</h3>
 	<p>Premium edition customers and above can add our free JW Player VR Plugin to your player setup to support 360-degree spherical video on web or download our JW Player VR SDKs to add 360 video playback to your native applications.</p>
 	<a class="btn md red" href="https://github.com/jwplayer/jwdeveloper-demos/tree/master/demos/innovation/360-video">VR Plugin for Web</a>
 	<a class="btn md red" href="https://developer.jwplayer.com/android-sdk/#android-downloads">VR SDK for Android</a> <a class="btn md red" href="https://developer.jwplayer.com/ios-sdk/#ios-downloads">VR SDK for iOS</a>.
-</div>
-=======
-<span id="version"></span>
->>>>>>> 2dfd0505
+	<h4 id="version"></h4>
+</div>