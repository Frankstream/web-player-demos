<<<<<<< HEAD
  var logs = jwTest.makeLogger('container');
  var player = jwplayer('container');

  function prettify(q, event) {
    if (!q.item.counts[event] && !q.item.sums[event]) {
        return event + ' (undefined)';
    }
    return event + ' ('+q.item.counts[event]+') ' + q.item.sums[event];
  }

=======
function init() {
  var player, logs;

  // For demo purposes
  if (typeof jwplayer === 'undefined') {
    setTimeout(init, 100);
    return;
  }

  player = jwplayer('container');
  logs = jwTest.makeLogger('container');

>>>>>>> 1fdfd78c
  player.setup({
    displaytitle: false,
    preload:'metadata',
    file: '//content.jwplatform.com/videos/i3q4gcBi.mp4',
    image:'//content.jwplatform.com/thumbs/i3q4gcBi.jpg'
  });

  player.on('ready', function() {
    var qoe = this.qoe();
    logs.log('The player set up in', JSON.stringify(qoe.setupTime),'ms.');
  });

  player.on('firstFrame', function() {
    var qoe = this.qoe();
    logs.log('The player took', JSON.stringify(qoe.firstFrame),'ms to get to the first frame of video.');
<<<<<<< HEAD
  });
=======
  });
}

init();
>>>>>>> 1fdfd78c
<|MERGE_RESOLUTION|>--- conflicted
+++ resolved
@@ -1,15 +1,3 @@
-<<<<<<< HEAD
-  var logs = jwTest.makeLogger('container');
-  var player = jwplayer('container');
-
-  function prettify(q, event) {
-    if (!q.item.counts[event] && !q.item.sums[event]) {
-        return event + ' (undefined)';
-    }
-    return event + ' ('+q.item.counts[event]+') ' + q.item.sums[event];
-  }
-
-=======
 function init() {
   var player, logs;
 
@@ -22,7 +10,6 @@
   player = jwplayer('container');
   logs = jwTest.makeLogger('container');
 
->>>>>>> 1fdfd78c
   player.setup({
     displaytitle: false,
     preload:'metadata',
@@ -38,11 +25,7 @@
   player.on('firstFrame', function() {
     var qoe = this.qoe();
     logs.log('The player took', JSON.stringify(qoe.firstFrame),'ms to get to the first frame of video.');
-<<<<<<< HEAD
-  });
-=======
   });
 }
 
-init();
->>>>>>> 1fdfd78c
+init();