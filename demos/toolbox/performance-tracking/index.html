--- conflicted
+++ resolved
@@ -24,12 +24,7 @@
 <script src='testing-utils.js'></script>
 <script type="text/javascript">
 
-<<<<<<< HEAD
-  (function onLoad() {
-    var playerVersion;
-=======
   function onLoad() {
->>>>>>> 1fdfd78c
     var libraryRadios = document.querySelectorAll('.version-toggle');
     var playerVersion = window.location.search ?
       window.location.search.split("playerversion=")[1] :
@@ -49,18 +44,8 @@
       8: 'https://content.jwplatform.com/libraries/Jq6HIbgz.js'
     };
     var script = document.createElement('script');
-<<<<<<< HEAD
-    var library = document.querySelector('library');
-
-    if (playerVersion == 8) {
-      script.src = "//content.jwplatform.com/libraries/Jq6HIbgz.js"
-    } else {
-      script.src = "//content.jwplatform.com/libraries/z3exF2NE.js";
-    }
-=======
 
     script.src = playerLibraries[playerVersion];
->>>>>>> 1fdfd78c
     document.body.appendChild(script);
   };
 
