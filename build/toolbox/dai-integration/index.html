---
layout: default
title: Google Dynamic Ad Insertion (DAI)
description: Examples of Google DAI configurations for VOD and Live streams
published: true
---

<head>
    <link rel="shortcut icon" href="//developer.jwplayer.com/img/favicon.ico" type="image/x-icon" />

    <link rel="stylesheet" href="../../template-css/jw-demos.css">
    <link rel="stylesheet" href="css/build.css">

  <script src="https://ajax.googleapis.com/ajax/libs/jquery/2.1.4/jquery.min.js"></script>
  <script src="../../js/highlight.pack.js"></script>
  <script>hljs.initHighlightingOnLoad();</script>
</head>

{% include components/site-secondary-header/site-secondary-header.html product="player" %}


<div class="demos">

  <div class="demos-single-header">
    <div class="demos-single-header-container">
      <h1>Google Dynamic Ad Insertion (DAI)</h1>
      <p>
        Examples of Google DAI configurations for VOD and Live streams
      </p>
    </div>
  </div>

  <div class="demo-single">

    <div class="demo-nav">
      <div class="demo-back">
        <svg version="1.1" id="Layer_1" xmlns="http://www.w3.org/2000/svg" xmlns:xlink="http://www.w3.org/1999/xlink" x="0px" y="0px" width="61.1px" height="100px" viewBox="31.7 11.5 61.1 100" style="enable-background:new 31.7 11.5 61.1 100;" xml:space="preserve">
          <path d="M89.6,14.7c4.3,4.3,4.3,11.3,0,15.5L58.4,61.5l31.2,31.2c4.3,4.3,4.3,11.3,0,15.5c-4.3,4.3-11.3,4.3-15.7,0l-39-39
          c-4.3-4.3-4.3-11.3,0-15.5l39.1-39C78.3,10.4,85.3,10.4,89.6,14.7z"/>
        </svg>
        <a href="../../">Back to Demos</a>
      </div>
      <div class="demo-meta">
        <div class="demo-license">
          License: <strong>Enterprise</strong>
        </div>
        <div class="demo-version">
          Player Version: <strong id="demo-player-version"></strong>
        </div>
          <div class="demo-author">
            Author: <strong>Alex Bussey</strong>
              <span>| <a href="http://github.com/waxidiotic">GitHub</a></span>
          </div>
      </div>
      <div class="demo-source-code">
        <a href="//github.com/jwplayer/jwdeveloper-demos/tree/master/demos/toolbox/dai-integration">Source Code</a>
        <svg version="1.1" id="Layer_1" xmlns="http://www.w3.org/2000/svg" xmlns:xlink="http://www.w3.org/1999/xlink" x="0px" y="0px" width="100px" height="97.5px" viewBox="0 0 100 97.5" enable-background="new 0 0 100 97.5" xml:space="preserve">
          <path fill-rule="evenodd" clip-rule="evenodd" d="M50,0C22.4,0,0,22.4,0,50c0,22.1,14.3,40.8,34.2,47.4
          	c2.5,0.5,3.4-1.1,3.4-2.4c0-1.2,0-4.3-0.1-8.5c-13.9,3-16.8-6.7-16.8-6.7c-2.3-5.8-5.6-7.3-5.6-7.3c-4.5-3.1,0.3-3,0.3-3
          	c5,0.4,7.7,5.2,7.7,5.2c4.5,7.6,11.7,5.4,14.6,4.2c0.5-3.2,1.7-5.4,3.2-6.7c-11.1-1.3-22.8-5.6-22.8-24.7c0-5.5,1.9-9.9,5.1-13.4
          	c-0.5-1.3-2.2-6.3,0.5-13.2c0,0,4.2-1.3,13.7,5.1c4-1.1,8.3-1.7,12.5-1.7c4.2,0,8.5,0.6,12.5,1.7c9.5-6.5,13.7-5.1,13.7-5.1
          	c2.7,6.9,1,12,0.5,13.2c3.2,3.5,5.1,8,5.1,13.4c0,19.2-11.7,23.4-22.8,24.7c1.8,1.5,3.4,4.6,3.4,9.3c0,6.7-0.1,12.1-0.1,13.7
          	c0,1.3,0.9,2.9,3.4,2.4C85.7,90.8,100,72.1,100,50C100,22.4,77.6,0,50,0z"/>
        </svg>
      </div>
    </div>


    <div class="demo-container">

      <div class="demo-layout-vertical">
        <div class="demo-layout-content">
          <!--
* Copyright 2016 Longtail Ad Solutions Inc.
*
* Licensed under the Apache License, Version 2.0 (the "License");
* you may not use this file except in compliance with the License.
* You may obtain a copy of the License at
*
* http://www.apache.org/licenses/LICENSE-2.0
*
* Unless required by applicable law or agreed to in writing, software
* distributed under the License is distributed on an "AS IS" BASIS,
* WITHOUT WARRANTIES OR CONDITIONS OF ANY KIND, either
* express or implied. See the License for the specific language
* governing permissions and limitations under the License.
-->

<script src="//content.jwplatform.com/libraries/lqsWlr4Z.js"></script>

<div class="description">
  <p>This page demonstrates JW Player's Google Dynamic Ad Insertion (DAI) Integration for server side ad insertion.</p>
  <p>For more information, see our <a href="https://support.jwplayer.com/articles/getting-started-with-dai" target="_blank">Getting Started with DAI</a> support article.</p>
</div>

<div class="container">
  <div class="left">
    <div class="button-container">
      <button
        class="button button-sm button-theme-brand-2 button-toggle button-toggle-on"
        data-toggle="vod">
          VOD
      </button>
      <button
        class="button button-sm button-theme-brand-2 button-toggle"
        data-toggle="live">
          Live
      </button>
      <button
        class="button button-sm button-theme-brand-2 button-toggle"
        data-toggle="customVod">
          Custom VOD
      </button>
      <button
        class="button button-sm button-theme-brand-2 button-toggle"
        data-toggle="customLive">
          Custom Live
      </button>
    </div>
    <div class="content">
      <div id="vodOrLive" class="body-toggle body-toggle-on">
        <p>In all examples, the specified "file" is a fallback option, in the event that there is a network error, or the timeout (3000ms) is reached.</p>
      </div>
      <div id="customVod" class="body-toggle">
        <p>In this example, you can insert your <strong>cmsID</strong> and <strong>videoID</strong> values and click the <strong>Re-Setup Player</strong> button to setup the player with those values.</p>
        <div class="input-group">
          <label for="cmsId">cmsID</label>
          <input type="text" name="cmsId" id="cmsId">
        </div>
        <div class="input-group">
          <label for="videoId">videoID</label>
          <input type="text" name="videoId" id="videoId">
        </div>
      </div>
      <div id="customLive" class="body-toggle">
        <p>In this example, you can insert your <strong>assetKey</strong> value and click the <strong>Re-Setup Player</strong> button to setup the player with that value.</p>
        <div class="input-group">
          <label for="assetKey">assetKey</label>
          <input type="text" name="assetKey" id="assetKey">
        </div>
      </div>
      <button id="reSetupPlayerButton" class="button button-sm button-theme-brand-2 button-toggle button-toggle-on body-toggle">Re-setup Player</button>
    </div>
  </div>
  <div class="playerContainer">
    <div id="playerElement"></div>
  </div>
</div>
<div id="codeBlock_vod" class="codeBlock code-toggle code-toggle-on">
  <pre>
    <code>playerInstance.setup({
  "playlist": [{
    "file": "//content.jwplatform.com/manifests/Qlh3p9ly.m3u8",
    "daiSetting": {
      "cmsID": 2477953, // your cmsID will go here
      "videoID": "tears-of-steel" // your videoID will go here
    }
  }],
  "advertising": {
    "client": "dai"
  }
});</code>
  </pre>
</div>
<div id="codeBlock_live" class="codeBlock code-toggle">
  <pre>
    <code>playerInstance.setup({
  "playlist": [{
    "file": "//content.jwplatform.com/manifests/Qlh3p9ly.m3u8",
    "daiSetting": {
      "assetKey": "sN_IYUG8STe1ZzhIIE_ksA" // your assetKey would go here
    }
  }],
  "advertising": {
    "client": "dai"
  }
});</code>
  </pre>
</div>
<div id="codeBlock_customVod" class="codeBlock code-toggle">
  <pre>
    <code>playerInstance.setup({
  "playlist": [{
    "file": "//content.jwplatform.com/manifests/Qlh3p9ly.m3u8",
    "daiSetting": {
      "cmsID": <span id="customVod_cmsID">YOUR_CMSID_HERE</span>,
      "videoID": <span id="customVod_videoID">YOUR_VIDEOID_HERE</span>
    }
  }],
  "advertising": {
    "client": "dai"
  }
});</code>
  </pre>
</div>
<div id="codeBlock_customLive" class="codeBlock code-toggle">
  <pre>
    <code>playerInstance.setup({
  "playlist": [{
    "file": "//content.jwplatform.com/manifests/Qlh3p9ly.m3u8",
    "daiSetting": {
      "assetKey": <span id="customLive_assetKey">YOUR_ASSETKEY_HERE</span>
    }
  }],
  "advertising": {
    "client": "dai"
  }
});</code>
  </pre>
</div>

        </div>
      </div>

      <div class="demo-disclaimer">
        Please Note: This player implementation is a Proof of Concept only provided to show the possibilities of the JW Player and Platform and should not be taken as an offer to create, edit or maintain custom integration or development.
      </div>

    </div>

  </div>

</div>

          </div>
        </div>
      </div>
    </div>
<<<<<<< HEAD
<script type="text/javascript">

var playerInstance = jwplayer("myElement");
let streamType = "vod";

const configs = {
    "vod": {
        "playlist": [
            {
                "file": "//content.jwplatform.com/manifests/Qlh3p9ly.m3u8",
                "daiSetting": {
                    "cmsID": "19823",
                    "videoID": "ima-test"
                }
            }
        ],
        "advertising": {
            "client": "dai",
        }
    },
    "live": {
        "playlist": [
            {
                "file": "//content.jwplatform.com/manifests/Qlh3p9ly.m3u8",
            }
        ],
        "advertising": {
            "client": "dai",
            "assetKey": "sN_IYUG8STe1ZzhIIE_ksA"
        }
=======
<script type="text/javascript">

const playerInstance = jwplayer('playerElement');

const setupVodPlayer = function(cmsId = 2477953, videoId = "tears-of-steel") {
  playerInstance.setup({
    "playlist": [{
      "file": "//content.jwplatform.com/manifests/Qlh3p9ly.m3u8",
      "daiSetting": {
        "cmsID": cmsId,
        "videoID": videoId
      }
    }],
    "advertising": {
      "client": "dai"
    }
  });
};

const setupLivePlayer = function(assetKey = "sN_IYUG8STe1ZzhIIE_ksA") {
  playerInstance.setup({
    "playlist": [{
      "file": "//content.jwplatform.com/manifests/Qlh3p9ly.m3u8",
      "daiSetting": {
        "assetKey": assetKey
      }
    }],
    "advertising": {
      "client": "dai"
>>>>>>> b52ef2c2
    }
  });
};

setupVodPlayer();

const toggleButtons = document.querySelectorAll('.button-toggle');
const reSetupPlayerButton = document.getElementById('reSetupPlayerButton');

const toggle = function(e) {
  const previousButton = document.querySelector('.button-toggle-on');
  const previousBody = document.querySelector('.body-toggle-on');
  previousButton.classList.remove('button-toggle-on');
  e.target.classList.add('button-toggle-on');
  previousBody.classList.remove('body-toggle-on');

  document.querySelector('.code-toggle-on').classList.remove('code-toggle-on');
  document.getElementById('codeBlock_' + e.target.dataset.toggle).classList.add('code-toggle-on');

  const showVodOrLiveBody = function() {
      reSetupPlayerButton.classList.remove('body-toggle-on');
      document.getElementById('vodOrLive').classList.add('body-toggle-on');
  };

  switch (e.target.dataset.toggle) {
    case 'vod':
      showVodOrLiveBody();
      setupVodPlayer();

      break;

    case 'live':
      showVodOrLiveBody();
      setupLivePlayer();

      break;

    default:
      document.getElementById(e.target.dataset.toggle).classList.add('body-toggle-on');

      if (!reSetupPlayerButton.classList.contains('body-toggle-on')) {
        reSetupPlayerButton.classList.add('body-toggle-on');
      }

      break;
  }
};

const handleReSetup = function() {
  const type = document.querySelector('div.body-toggle-on');
  const inputs = type.querySelectorAll('input');

  switch (type.id) {
    case 'customVod':
      const cmsID = inputs[0].value || 2477953;
      const videoID = inputs[1].value || 'tears-of-steel';
      document.getElementById('customVod_cmsID').textContent = cmsID;
      document.getElementById('customVod_videoID').textContent = `"${videoID}"`;
      setupVodPlayer(cmsID, videoID);
      break;

    case 'customLive':
      const assetKey = inputs[0].value || "sN_IYUG8STe1ZzhIIE_ksA";
      document.getElementById('customLive_assetKey').textContent = `"${assetKey}"`;
      setupLivePlayer(assetKey);
      break;
  }
};

reSetupPlayerButton.addEventListener('click', handleReSetup);

toggleButtons.forEach((button) => {
  if (button.id !== 'reSetupPlayerButton') {
    button.addEventListener('click', toggle);
  }
});

</script>
<script type="text/javascript">
  function setVersion() {
    if (typeof jwplayer === 'undefined') {
      setTimeout(setVersion, 100);
      return;
    }

    if (jwplayer && jwplayer().id) {
      jwplayer().on('ready', function() {
        document.getElementById('demo-player-version').innerHTML = jwplayer.version.split('+')[0];
      });
    }
  }

  setVersion();
</script>
  </body>
</html><|MERGE_RESOLUTION|>--- conflicted
+++ resolved
@@ -226,40 +226,8 @@
         </div>
       </div>
     </div>
-<<<<<<< HEAD
-<script type="text/javascript">
-
-var playerInstance = jwplayer("myElement");
-let streamType = "vod";
-
-const configs = {
-    "vod": {
-        "playlist": [
-            {
-                "file": "//content.jwplatform.com/manifests/Qlh3p9ly.m3u8",
-                "daiSetting": {
-                    "cmsID": "19823",
-                    "videoID": "ima-test"
-                }
-            }
-        ],
-        "advertising": {
-            "client": "dai",
-        }
-    },
-    "live": {
-        "playlist": [
-            {
-                "file": "//content.jwplatform.com/manifests/Qlh3p9ly.m3u8",
-            }
-        ],
-        "advertising": {
-            "client": "dai",
-            "assetKey": "sN_IYUG8STe1ZzhIIE_ksA"
-        }
-=======
-<script type="text/javascript">
-
+<script type="text/javascript">+ const playerInstance = jwplayer('playerElement');
 
 const setupVodPlayer = function(cmsId = 2477953, videoId = "tears-of-steel") {
@@ -287,7 +255,6 @@
     }],
     "advertising": {
       "client": "dai"
->>>>>>> b52ef2c2
     }
   });
 };
@@ -364,7 +331,7 @@
     button.addEventListener('click', toggle);
   }
 });
-
+ </script>
 <script type="text/javascript">
   function setVersion() {
