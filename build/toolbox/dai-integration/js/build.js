--- conflicted
+++ resolved
@@ -1,33 +1,3 @@
-<<<<<<< HEAD
-var playerInstance = jwplayer("myElement");
-let streamType = "vod";
-
-const configs = {
-    "vod": {
-        "playlist": [
-            {
-                "file": "//content.jwplatform.com/manifests/Qlh3p9ly.m3u8",
-                "daiSetting": {
-                    "cmsID": "19823",
-                    "videoID": "ima-test"
-                }
-            }
-        ],
-        "advertising": {
-            "client": "dai",
-        }
-    },
-    "live": {
-        "playlist": [
-            {
-                "file": "//content.jwplatform.com/manifests/Qlh3p9ly.m3u8",
-            }
-        ],
-        "advertising": {
-            "client": "dai",
-            "assetKey": "sN_IYUG8STe1ZzhIIE_ksA"
-        }
-=======
 const playerInstance = jwplayer('playerElement');
 
 const setupVodPlayer = function(cmsId = 2477953, videoId = "tears-of-steel") {
@@ -55,7 +25,6 @@
     }],
     "advertising": {
       "client": "dai"
->>>>>>> b52ef2c2
     }
   });
 };
